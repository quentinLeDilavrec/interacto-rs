--- conflicted
+++ resolved
@@ -8,10 +8,6 @@
 [dependencies]
 
 [dev-dependencies]
-<<<<<<< HEAD
-mockall = "0.11.0"
-=======
 mockall = "0.11.4"
 mockall_double = "0.3.0"
->>>>>>> 1242c893
 # s_test_fixture = "0.1.8"