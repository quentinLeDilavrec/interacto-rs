--- conflicted
+++ resolved
@@ -14,7 +14,6 @@
 pub mod command;
 pub mod undoble;
 pub mod anoncmd;
-<<<<<<< HEAD
 pub mod binder;
 pub mod binding;
 pub mod checker;
@@ -22,11 +21,9 @@
 pub mod fsm;
 pub mod dom;
 pub mod r#impl;
-=======
 pub mod undohistory;
 pub mod undo;
 pub mod linearhistory;
->>>>>>> 1242c893
 
 #[cfg(test)]
 mod test;