--- conflicted
+++ resolved
@@ -45,40 +45,16 @@
     }
 }
 
-<<<<<<< HEAD
 
 mod command {
     use crate::command::{CmdStatus, CustomCmd, Cmd};
     use super::StubCmd;
 
     #[test]
-    fn cando_default() {
-        struct Cmd;
-        impl CustomCmd for Cmd {
-            fn execution(&mut self) {}
-        }
-        impl Cmd {
-            pub fn new() -> Self {
-                Self {}
-            }
-=======
-#[test]
-fn cando_default() {
-    struct Cmd;
-    impl CustomCmd for Cmd {
-        fn execution(&mut self) {}
-    }
-    impl Cmd {
-        pub fn new() -> Self {
-            Self {}
->>>>>>> 1242c893
-        }
-    }
-
-    assert_eq!(Cmd::new().as_command().can_execute(), true);
-}
-
-<<<<<<< HEAD
+    fn command_status_after_creation() {
+        assert_eq!(StubCmd::default().as_command().get_status(), CmdStatus::Created);
+    }
+
     #[test]
     fn command_status_after_flush() {
         let mut cmd = Cmd::new(StubCmd::default());
@@ -113,7 +89,155 @@
         cmd.child.can_do_value = false;
         assert_eq!(cmd.execute(), false);
     }
-=======
+
+    #[test]
+    fn command_can_do_it_when_can_do() {
+        assert_eq!(StubCmd::default().as_command().execute(), true);
+    }
+
+    #[test]
+    fn command_is_executed_when_do_it() {
+        let mut cmd = Cmd::new(StubCmd::default());
+        cmd.execute();
+        assert_eq!(cmd.get_status(), CmdStatus::Executed);
+    }
+
+    #[test]
+    fn command_had_effect_when_done() {
+        let mut cmd = Cmd::new(StubCmd::default());
+        cmd.done();
+        assert_eq!(cmd.had_effect(), true);
+    }
+
+    #[test]
+    fn command_had_effect_when_not_done_and_created() {
+        assert_eq!(StubCmd::default().as_command().had_effect(), false);
+    }
+
+    #[test]
+    fn command_had_effect_when_not_done_and_cancelled() {
+        let mut cmd = Cmd::new(StubCmd::default());
+        cmd.cancel();
+        assert_eq!(cmd.had_effect(), false);
+    }
+
+    #[test]
+    fn command_had_effect_when_not_done_and_flushed() {
+        let mut cmd = Cmd::new(StubCmd::default());
+        cmd.flush();
+        assert_eq!(cmd.had_effect(), false);
+    }
+
+    #[test]
+    fn command_had_effect_when_not_done_and_executed() {
+        let mut cmd = Cmd::new(StubCmd::default());
+        cmd.child.can_do_value = true;
+        cmd.execute();
+        assert_eq!(cmd.had_effect(), false);
+    }
+
+    #[test]
+    fn command_not_done_when_flushed() {
+        let mut cmd = Cmd::new(StubCmd::default());
+        cmd.flush();
+        cmd.done();
+        assert_eq!(cmd.get_status(), CmdStatus::Flushed);
+    }
+
+    #[test]
+    fn command_not_done_when_cancelled() {
+        let mut cmd = Cmd::new(StubCmd::default());
+        cmd.cancel();
+        cmd.done();
+        assert_eq!(cmd.get_status(), CmdStatus::Cancelled);
+    }
+
+    #[test]
+    fn command_done_when_created() {
+        let mut cmd = Cmd::new(StubCmd::default());
+        cmd.done();
+        assert_eq!(cmd.get_status(), CmdStatus::Done);
+    }
+
+    #[test]
+    fn command_done_when_executed() {
+        let mut cmd = Cmd::new(StubCmd::default());
+        cmd.execute();
+        cmd.done();
+        assert_eq!(cmd.get_status(), CmdStatus::Done);
+    }
+
+    #[test]
+    fn is_done_when_created() {
+        assert_eq!(StubCmd::default().as_command().is_done(), false);
+    }
+
+    #[test]
+       fn is_done_when_cancelled() {
+        let mut cmd = Cmd::new(StubCmd::default());
+        cmd.cancel();
+        assert_eq!(cmd.is_done(), false);
+    }
+
+    #[test]
+       fn is_done_when_flushed() {
+        let mut cmd = Cmd::new(StubCmd::default());
+        cmd.flush();
+        assert_eq!(cmd.is_done(), false);
+    }
+
+    #[test]
+       fn is_done_when_done() {
+        let mut cmd = Cmd::new(StubCmd::default());
+        cmd.done();
+        assert_eq!(cmd.is_done(), true);
+    }
+
+    #[test]
+       fn is_done_when_executed() {
+        let mut cmd = Cmd::new(StubCmd::default());
+        cmd.execute();
+        assert_eq!(cmd.is_done(), false);
+    }
+
+    #[test]
+       fn cancel() {
+        let mut cmd = Cmd::new(StubCmd::default());
+        cmd.cancel();
+        assert_eq!(cmd.get_status(), CmdStatus::Cancelled);
+    }
+
+    #[test]
+       fn executed_two_times() {
+        let mut cmd = Cmd::new(StubCmd::default());
+        cmd.execute();
+        cmd.execute();
+        assert_eq!(cmd.child.exec, 2);
+    }
+
+    // #[test]
+    //    fn crash_in_execution_command_executed() {
+    //     struct Cmd;
+    //     impl CustomCmd for Cmd {
+    //         fn execution(&mut self) {
+    //             panic!()
+    //         }
+    //     }
+    //     impl Cmd {
+    //         pub fn new() -> Self {
+    //             Self {}
+    //         }
+    //     }
+
+    //     let mut cmd: Command<Cmd> = Command::new(Cmd::new());
+    //     cmd.execute();
+
+    //     // expect(() => command.execute() as boolean).toThrow(new Error("Cmd err"));
+    //     // expect(command.getStatus()).toBe("executed");
+    // }
+    assert_eq!(Cmd::new().as_command().can_execute(), true);
+}
+
 #[test]
 fn command_status_after_creation() {
     assert_eq!(
@@ -149,7 +273,6 @@
     cmd.cancel();
     assert_eq!(cmd.execute(), false);
 }
->>>>>>> 1242c893
 
 #[test]
 fn command_cannot_do_it_when_cannot_do_and_created() {
@@ -158,21 +281,6 @@
     assert_eq!(cmd.execute(), false);
 }
 
-<<<<<<< HEAD
-    #[test]
-    fn command_is_executed_when_do_it() {
-        let mut cmd = Cmd::new(StubCmd::default());
-        cmd.execute();
-        assert_eq!(cmd.get_status(), CmdStatus::Executed);
-    }
-
-    #[test]
-    fn command_had_effect_when_done() {
-        let mut cmd = Cmd::new(StubCmd::default());
-        cmd.done();
-        assert_eq!(cmd.had_effect(), true);
-    }
-=======
 #[test]
 fn command_can_do_it_when_can_do() {
     assert_eq!(StubCmd::default().as_command().execute(), true);
@@ -184,7 +292,6 @@
     cmd.execute();
     assert_eq!(cmd.get_status(), CmdStatus::Executed);
 }
->>>>>>> 1242c893
 
 #[test]
 fn command_had_effect_when_done() {
@@ -193,60 +300,6 @@
     assert_eq!(cmd.had_effect(), true);
 }
 
-<<<<<<< HEAD
-    #[test]
-    fn command_had_effect_when_not_done_and_cancelled() {
-        let mut cmd = Cmd::new(StubCmd::default());
-        cmd.cancel();
-        assert_eq!(cmd.had_effect(), false);
-    }
-
-    #[test]
-    fn command_had_effect_when_not_done_and_flushed() {
-        let mut cmd = Cmd::new(StubCmd::default());
-        cmd.flush();
-        assert_eq!(cmd.had_effect(), false);
-    }
-
-    #[test]
-    fn command_had_effect_when_not_done_and_executed() {
-        let mut cmd = Cmd::new(StubCmd::default());
-        cmd.child.can_do_value = true;
-        cmd.execute();
-        assert_eq!(cmd.had_effect(), false);
-    }
-
-    #[test]
-    fn command_not_done_when_flushed() {
-        let mut cmd = Cmd::new(StubCmd::default());
-        cmd.flush();
-        cmd.done();
-        assert_eq!(cmd.get_status(), CmdStatus::Flushed);
-    }
-
-    #[test]
-    fn command_not_done_when_cancelled() {
-        let mut cmd = Cmd::new(StubCmd::default());
-        cmd.cancel();
-        cmd.done();
-        assert_eq!(cmd.get_status(), CmdStatus::Cancelled);
-    }
-
-    #[test]
-    fn command_done_when_created() {
-        let mut cmd = Cmd::new(StubCmd::default());
-        cmd.done();
-        assert_eq!(cmd.get_status(), CmdStatus::Done);
-    }
-
-    #[test]
-    fn command_done_when_executed() {
-        let mut cmd = Cmd::new(StubCmd::default());
-        cmd.execute();
-        cmd.done();
-        assert_eq!(cmd.get_status(), CmdStatus::Done);
-    }
-=======
 #[test]
 fn command_had_effect_when_not_done_and_created() {
     assert_eq!(StubCmd::default().as_command().had_effect(), false);
@@ -296,7 +349,6 @@
     cmd.done();
     assert_eq!(cmd.get_status(), CmdStatus::Done);
 }
->>>>>>> 1242c893
 
 #[test]
 fn command_done_when_executed() {
@@ -306,50 +358,6 @@
     assert_eq!(cmd.get_status(), CmdStatus::Done);
 }
 
-<<<<<<< HEAD
-    #[test]
-       fn is_done_when_cancelled() {
-        let mut cmd = Cmd::new(StubCmd::default());
-        cmd.cancel();
-        assert_eq!(cmd.is_done(), false);
-    }
-
-    #[test]
-       fn is_done_when_flushed() {
-        let mut cmd = Cmd::new(StubCmd::default());
-        cmd.flush();
-        assert_eq!(cmd.is_done(), false);
-    }
-
-    #[test]
-       fn is_done_when_done() {
-        let mut cmd = Cmd::new(StubCmd::default());
-        cmd.done();
-        assert_eq!(cmd.is_done(), true);
-    }
-
-    #[test]
-       fn is_done_when_executed() {
-        let mut cmd = Cmd::new(StubCmd::default());
-        cmd.execute();
-        assert_eq!(cmd.is_done(), false);
-    }
-
-    #[test]
-       fn cancel() {
-        let mut cmd = Cmd::new(StubCmd::default());
-        cmd.cancel();
-        assert_eq!(cmd.get_status(), CmdStatus::Cancelled);
-    }
-
-    #[test]
-       fn executed_two_times() {
-        let mut cmd = Cmd::new(StubCmd::default());
-        cmd.execute();
-        cmd.execute();
-        assert_eq!(cmd.child.exec, 2);
-    }
-=======
 #[test]
 fn is_done_when_created() {
     assert_eq!(StubCmd::default().as_command().is_done(), false);
@@ -397,7 +405,6 @@
     cmd.execute();
     assert_eq!(cmd.child.exec, 2);
 }
->>>>>>> 1242c893
 
 // #[test]
 //    fn crash_in_execution_command_executed() {
